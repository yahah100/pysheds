--- conflicted
+++ resolved
@@ -1,14 +1,11 @@
 import ast
 import warnings
 import numpy as np
-<<<<<<< HEAD
 import pyproj
-=======
 import rasterio
->>>>>>> 63788bc3
-import rasterio.features
 from affine import Affine
 from pysheds.sview import Raster, ViewFinder, View
+from rasterio.features import geometry_mask
 
 from . import projection
 
@@ -123,7 +120,7 @@
             data = np.squeeze(data)
             shape = data.shape
         if mask_geometry:
-            mask = rasterio.features.geometry_mask(mask_geometry, shape, affine, invert=True)
+            mask = geometry_mask(mask_geometry, shape, affine, invert=True)
             # No mask was applied if all False, out of bounds
             if not mask.any():
                 # Return mask to all True and deliver warning
